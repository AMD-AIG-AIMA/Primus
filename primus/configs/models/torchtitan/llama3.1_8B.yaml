job:
  dump_folder: "./outputs"
  description: "Llama 3 8B training"

model:
  name: "llama3"
  flavor: "8B"
  tokenizer_path: "meta-llama/Llama-3.1-8B"
<<<<<<< HEAD
  converters : []
=======
  converters: []
>>>>>>> 9568b636
<|MERGE_RESOLUTION|>--- conflicted
+++ resolved
@@ -6,8 +6,4 @@
   name: "llama3"
   flavor: "8B"
   tokenizer_path: "meta-llama/Llama-3.1-8B"
-<<<<<<< HEAD
-  converters : []
-=======
-  converters: []
->>>>>>> 9568b636
+  converters: []