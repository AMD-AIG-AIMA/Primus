includes:
  - ../module_base.yaml

profiling:
  enable_profiling: true
  save_traces_folder: "profile_trace"
  profile_freq: 100

metrics:
  log_freq: 10
  enable_tensorboard: true
  save_tb_folder: "tb"

optimizer:
  name: "AdamW"
  lr: 3e-4
  eps: 1e-8

lr_scheduler:
  # lr scheduler warm up
  warmup_steps: 200

training:
  batch_size: 1
  seq_len: 8192
  max_norm: 1.0
  steps: 1000
  compile: false
  dataset: "c4"

parallelism:
  data_parallel_replicate_degree: 1
  data_parallel_shard_degree: -1
  tensor_parallel_degree: 1
  pipeline_parallel_degree: 1
  context_parallel_degree: 1

checkpoint:
  enable_checkpoint: false
  folder: "checkpoint"
  interval: 500
  model_weights_only: false
  export_dtype: "float32"
  async_mode: "disabled" # ["disabled", "async", "async_with_pinned_mem"]

activation_checkpoint:
  mode: "selective" # ["none", "selective", "full"]
  selective_ac_option: "op"  # "int" = ac every positive int layer or 'op', ac based on ops policy

float8:
  enable_fsdp_float8_all_gather: false
  precompute_float8_dynamic_scale_for_fsdp: false
  filter_fqns: ["output"]

experimental:
<<<<<<< HEAD
  custom_args_module : "primus.backends.torchtitan.primus_turbo_extensions.config_extension"

primus_turbo:
  enable_primus_turbo : false
  enable_attention_float8 : false
=======
  custom_args_module : "primus.backends.torchtitan.config_extension"
>>>>>>> 9568b636
<|MERGE_RESOLUTION|>--- conflicted
+++ resolved
@@ -53,12 +53,8 @@
   filter_fqns: ["output"]
 
 experimental:
-<<<<<<< HEAD
   custom_args_module : "primus.backends.torchtitan.primus_turbo_extensions.config_extension"
 
 primus_turbo:
-  enable_primus_turbo : false
-  enable_attention_float8 : false
-=======
-  custom_args_module : "primus.backends.torchtitan.config_extension"
->>>>>>> 9568b636
+  enable_primus_turbo : true
+  enable_attention_float8 : false