###############################################################################
# Copyright (c) 2022-2025, NVIDIA CORPORATION & AFFILIATES. All rights reserved.
# Modification Copyright© 2025 Advanced Micro Devices, Inc. All rights reserved.
#
# See LICENSE for license information.
###############################################################################
<<<<<<< HEAD
=======


>>>>>>> d549cf0e
import operator
from functools import reduce
from typing import Dict, List, Optional, Union

import primus_turbo.pytorch as pt
import torch
import torch.distributed as dist
import torch.distributed.distributed_c10d as c10d
import transformer_engine_torch as tex
from hip import hip
from megatron.core.utils import is_te_min_version

from .comm_overlap_type import CommOverlapType

_backend_streams: Dict[int, List[torch.cuda.Stream]] = {}
_stream_priorities: Dict[int, tuple] = {}


def get_backend_stream(size=1, priority=0, prefix=""):
    global _backend_streams

    key = (priority, prefix)
    if key not in _backend_streams or len(_backend_streams[key]) < size:
        _backend_streams[key] = [torch.cuda.Stream(priority=priority) for _ in range(size)]

    return _backend_streams[key][:size]


def get_stream_priority_range(device_id=-1):
    global _stream_priorities

    if device_id < 0:
        device_id = hip_check(hip.hipGetDevice())

    if device_id not in _stream_priorities.keys():
        hip_check(hip.hipSetDevice(device_id))
        _stream_priorities[device_id] = hip_check(hip.hipDeviceGetStreamPriorityRange())

    return _stream_priorities[device_id]


def hip_check(call_result):
    err = call_result[0]
    result = call_result[1:]
    if len(result) == 1:
        result = result[0]
    if isinstance(err, hip.hipError_t) and err != hip.hipError_t.hipSuccess:
        raise RuntimeError(str(err))
    return result


def te_to_torch_dtype(dtype: Union[tex.DType, torch.dtype]) -> torch.dtype:
    if isinstance(dtype, torch.dtype):
        return dtype

    if dtype == tex.DType.kByte:
        return torch.uint8
    elif dtype == tex.DType.kInt32:
        return torch.int32
    elif dtype == tex.DType.kFloat32:
        return torch.float32
    elif dtype == tex.DType.kFloat16:
        return torch.float16
    elif dtype == tex.DType.kBFloat16:
        return torch.bfloat16
    elif dtype == tex.DType.kFloat8E4M3:
        return pt.float8_e4m3
    elif dtype == tex.DType.kFloat8E5M2:
        return pt.float8_e5m2
    raise ValueError(f"not support dtype: {dtype}")


def view_as_torch_dtype(tensor: torch.Tensor, dtype: tex.DType):
    torch_dtype = te_to_torch_dtype(dtype)
    if tensor.dtype != torch_dtype:
        return tensor.view(torch_dtype)
    return tensor


if is_te_min_version("2.0"):
    import warnings

    from transformer_engine.pytorch.tensor._internal.float8_tensor_base import (
        Float8TensorBase,
    )
    from transformer_engine.pytorch.tensor._internal.mxfp8_tensor_base import (
        MXFP8TensorBase,
    )
    from transformer_engine.pytorch.tensor.float8_tensor import Float8Quantizer
    from transformer_engine.pytorch.tensor.mxfp8_tensor import MXFP8Quantizer
    from transformer_engine.pytorch.tensor.quantized_tensor import (
        QuantizedTensor,
        Quantizer,
    )

    class CommOverlapBase:
        def __init__(self, buffer_shape: List[int], buffer_dtype: torch.dtype, group_name: str, tp_size: int):

            group = c10d._resolve_process_group(group_name)
            assert tp_size == group.size(), f"tp_size {tp_size} is difference with group size: {group.size()}"

            alloc_size = reduce(operator.mul, buffer_shape, 1) * buffer_dtype.itemsize
            self.buf = torch.empty((alloc_size,), dtype=torch.uint8, device="cuda")
            self.buf_size = self.buf.nbytes
            self.tp_size = tp_size
            self.group = group
            self.rank = group.rank()
            self.buf_dtype = buffer_dtype
            self.buf_shape = buffer_shape
            self.group_name = group_name
            self.scale_inv_initialized = False

        def is_atomic_gemm(self) -> bool: ...

        def is_p2p_overlap(self) -> bool: ...

        def is_fp8_ubuf(self) -> bool:
            return self.buf_dtype.itemsize == 1

        def copy_into_buffer(self, input: torch.Tensor, quantizer: Quantizer, local_chunk: bool = False):
            """copy input to local buffer

            Args:
                input (torch.Tensor): ...
                quantizer (Quantizer): input_quantizer

                if comm_type is CommOverlapType.AG, copy input to tp_size chunk of local buffer;
                if comm_type is CommOverlapType.RS, copy input to local_buffer
            """
            src_data = self._quantize_input(input, quantizer)
            dst_data = self._get_buffer_without_quantizer(local_chunk=local_chunk)

            if src_data.numel() != dst_data.numel() or src_data.element_size() != dst_data.element_size():
                raise ValueError(f"input and ubuf size do not match!")

            self._copy_inp_to_buffer(src_data, dst_data)

        def _quantize_input(self, input, quantizer):
            if quantizer is not None:
                if (
                    not isinstance(input, QuantizedTensor)
                    and not isinstance(input, Float8TensorBase)
                    and not isinstance(input, MXFP8TensorBase)
                    and not (isinstance(quantizer, MXFP8Quantizer) and not quantizer.is_quantizable(input))
                ):
                    input = quantizer(input)
                elif isinstance(input, MXFP8TensorBase) and (
                    input._rowwise_data is None
                    and quantizer.rowwise_usage
                    or input._columnwise_data is None
                    and quantizer.columnwise_usage
                ):
                    warnings.warn(
                        "Input and quantizer do not have matching usages. "
                        "Dequantizing and requantizing to MXFP8."
                    )
                    input = quantizer(input.dequantize())

            if isinstance(input, Float8TensorBase):
                data = input._data
            elif isinstance(input, MXFP8TensorBase) and quantizer.rowwise_usage:
                data = input._rowwise_data
            elif isinstance(input, MXFP8TensorBase) and quantizer.columnwise_usage:
                data = input._columnwise_data
            else:
                data = input
            return data

        def _copy_inp_to_buffer(self, src_data, dst_data):
            hip_check(
                hip.hipMemcpyAsync(
                    dst_data.data_ptr(),
                    src_data.data_ptr(),
                    src_data.nbytes,
                    hip.hipMemcpyKind.hipMemcpyDeviceToDevice,
                    torch.cuda.current_stream().cuda_stream,
                )
            )

        def _get_buffer_without_quantizer(self, local_chunk: bool = False, shape=None):
            out_shape = shape or self.buf_shape

            if shape is None and local_chunk:
                out_shape = [out_shape[0] // self.tp_size] + list(out_shape)[1:]

            request_size = reduce(operator.mul, out_shape, 1) * self.buf_dtype.itemsize

            if local_chunk:
                buf = self.buf.chunk(self.tp_size)[self.rank]
            else:
                buf = self.buf

            buffer = buf[0:request_size].view(self.buf_dtype).view(*out_shape)
            return buffer

        def get_buffer(self, quantizer: Quantizer = None, local_chunk: bool = False, shape=None):
            if is_te_min_version("2.1"):
                from transformer_engine.pytorch.tensor.float8_tensor import (
                    Float8CurrentScalingQuantizer,
                )

                per_tensor_quantizers = (Float8Quantizer, Float8CurrentScalingQuantizer)
            else:
                per_tensor_quantizers = Float8Quantizer

            buffer = self._get_buffer_without_quantizer(local_chunk, shape)
            if quantizer is not None and isinstance(quantizer, per_tensor_quantizers):
                return quantizer.create_tensor_from_data(data=buffer, fake_dtype=self.buf_dtype)
            return buffer

        def set_buffer_params(self, quantizer: Quantizer):
            if quantizer is not None:
                raise ValueError("Not supported for fp8")
            self.scale_inv_initialized = True

        def bulk_overlap(
            self, A: torch.Tensor, B: torch.Tensor, layout: str, D: torch.Tensor, comm_type: CommOverlapType
        ):

            with torch.profiler.record_function("torch_native_bulk_overlap"):
                output = self.get_buffer(local_chunk=comm_type == CommOverlapType.RS)
                local_buf = self.get_buffer(local_chunk=comm_type == CommOverlapType.AG)

                if comm_type == CommOverlapType.AG:
                    handle = dist.all_gather_into_tensor(output, local_buf, group=self.group, async_op=True)
                else:
                    handle = dist.reduce_scatter_tensor(output, local_buf, group=self.group, async_op=True)

                A = A.T if layout[0] == "T" else A
                B = B.T if layout[1] == "T" else B

                torch.mm(A, B, out=D)

                handle.wait()

else:

    class CommOverlapBase:
        def __init__(self, buffer_shape: List[int], buffer_dtype: torch.dtype, group_name: str, tp_size: int):

            group = c10d._resolve_process_group(group_name)
            assert tp_size == group.size(), f"tp_size {tp_size} is difference with group size: {group.size()}"

            alloc_size = reduce(operator.mul, buffer_shape, 1) * buffer_dtype.itemsize
            self.buf = torch.empty((alloc_size,), dtype=torch.uint8, device="cuda")
            self.buf_size = self.buf.nbytes
            self.tp_size = tp_size
            self.group = group
            self.rank = group.rank()
            self.buf_dtype = buffer_dtype
            self.buf_shape = buffer_shape
            self.group_name = group_name

            self.scale_inv = None
            self.scale_inv_initialized = False

        def is_atomic_gemm(self) -> bool: ...

        def is_p2p_overlap(self) -> bool: ...

        def is_fp8_ubuf(self) -> bool:
            return self.buf_dtype.itemsize == 1

        def set_ubuf_scale_inv(self, scale_inv):
            self.scale_inv = scale_inv
            self.scale_inv_initialized = True

        def copy_input_to_ubuf(self, input: torch.Tensor, comm_type: Union[bool, int]) -> None:
            """copy input to local buffer

            Args:
                input (torch.Tensor): ...
                comm_type (int): 0 or 1

                if comm_type is CommOverlapType.AG, copy input to tp_size chunk of local buffer;
                if comm_type is CommOverlapType.RS, copy input to local_buffer
            """
            comm_type = CommOverlapType(int(comm_type))

            if comm_type == CommOverlapType.AG:
                if (
                    input.numel() * self.tp_size != self.buf.nbytes // self.buf_dtype.itemsize
                    or input.element_size() != self.buf_dtype.itemsize
                ):
                    raise ValueError(f"input and ubuf size do not match!")
            else:
                if (
                    input.numel() != self.buf.nbytes // self.buf_dtype.itemsize
                    or input.element_size() != self.buf_dtype.itemsize
                ):
                    raise ValueError(f"input and ubuf size do not match!")

            local_chunk = comm_type == CommOverlapType.AG

            self.copy_into_buffer(input, local_chunk=local_chunk)

        def copy_into_buffer(self, input, local_chunk: bool = False):
            buf = self.get_buffer(local_chunk=local_chunk)
            hip_check(
                hip.hipMemcpyAsync(
                    buf.data_ptr(),
                    input.data_ptr(),
                    input.nbytes,
                    hip.hipMemcpyKind.hipMemcpyDeviceToDevice,
                    torch.cuda.current_stream().cuda_stream,
                )
            )

        def get_buffer(self, local_chunk: bool = False, shape=None):
            out_shape = shape or self.buf_shape

            if shape is None and local_chunk:
                out_shape = [out_shape[0] // self.tp_size] + list(out_shape)[1:]

            request_size = reduce(operator.mul, out_shape, 1) * self.buf_dtype.itemsize

            if local_chunk:
                buf = self.buf.chunk(self.tp_size)[self.rank]
            else:
                buf = self.buf

            buffer = buf[0:request_size].view(self.buf_dtype).view(*out_shape)
            return buffer

        def get_ubuf_output(self, comm_type: int) -> torch.Tensor:
            """return local buffer as output.
            Args:
                comm_type (int): CommOverlapType.AG or CommOverlapType.RS

            Returns:
                torch.Tensor: if comm_type is CommOverlapType.AG, return the total buffer as output;
                            if comm_type is CommOverlapType.RS, return the tp_size chunk of local buffer as output;
            """
            buffer = self.get_buffer(local_chunk=comm_type == 0)
            return buffer

        def bulk_overlap(
            self, A: torch.Tensor, B: torch.Tensor, layout: str, D: torch.Tensor, comm_type: CommOverlapType
        ):

            with torch.profiler.record_function("torch_native_bulk_overlap"):
                output = self.get_ubuf_output(comm_type.value)
                local_buf = self.get_buffer(local_chunk=comm_type == CommOverlapType.AG)

                if comm_type == CommOverlapType.AG:
                    handle = dist.all_gather_into_tensor(output, local_buf, group=self.group, async_op=True)
                else:
                    handle = dist.reduce_scatter_tensor(output, local_buf, group=self.group, async_op=True)

                A = A.T if layout[0] == "T" else A
                B = B.T if layout[1] == "T" else B

                torch.mm(A, B, out=D)

                handle.wait()


class CommOverlap(CommOverlapBase):
    def __init__(
        self,
        buffer_shape: List[int],
        buffer_dtype: torch.dtype,
        group_name: str,
        tp_size: int,
        num_splits: int = 2,
        num_max_streams: int = 3,
        comm_cga_size: int = 2,
        num_comm_sm: int = 16,
        set_sm_margin: bool = True,
        atomic_gemm: bool = False,
    ):

        super().__init__(buffer_shape, buffer_dtype, group_name, tp_size)

        self.num_splits = num_splits
        self.atomic_gemm = atomic_gemm

    def is_atomic_gemm(self) -> bool:
        return self.atomic_gemm

    def is_p2p_overlap(self) -> bool:
        return False

    def split_overlap_rs(
        self,
        A: torch.Tensor,
        B: torch.Tensor,
        layout: str,
        D: torch.Tensor,
        rs_out: torch.Tensor,
        comm_method: str = "pipeline",
    ):
        if comm_method == "pipeline":
            gemm_streams = [torch.cuda.current_stream()]
            comm_streams = get_backend_stream(size=self.tp_size, priority=0, prefix="comm")
        elif comm_method == "tile":
            gemm_streams = []
            comm_streams = []
        else:
            raise ValueError(f"Only pipeline and tile supported, but {comm_method} provided")

        pt.ops.fused_matmul_reduce_scatter(
            A,
            B,
            layout,
            reduce_op="sum",
            scatter_dim=0,
            group_name=self.group_name,
            gemm_streams=gemm_streams,
            comm_streams=comm_streams,
            comm_method=comm_method,
            num_splits=self.num_splits,
            enable_sdma=True,
            output=D,
            rs_out=rs_out,
        )

    def split_overlap_ag(
        self,
        A_out: torch.Tensor,
        B: torch.Tensor,
        layout: str,
        D: torch.Tensor,
        A_copy: Optional[torch.Tensor] = None,
        scaled_mm_kwargs: Optional[Dict] = None,
    ):
        local_A = self.get_buffer(local_chunk=True)
        gemm_streams = [torch.cuda.current_stream()]
        comm_streams = get_backend_stream(size=self.tp_size - 1, priority=0, prefix="comm")

        copy_streams = get_backend_stream(size=1, priority=0, prefix="copy")
        if A_copy is not None:
            if A_copy.shape != local_A.shape:
                raise ValueError("A_copy shape is different with local_A")
            A_copy.copy_(local_A)

        if scaled_mm_kwargs is None:
            pt.ops.fused_all_gather_matmul(
                local_A,
                [B],
                [layout],
                gather_dim=0,
                group_name=self.group_name,
                gemm_streams=gemm_streams,
                comm_streams=comm_streams,
                copy_streams=copy_streams,
                comm_method="pipeline",
                num_splits=self.num_splits,
                skip_copy_local_ag_out=True,
                return_A=True,
                A_out=A_out,
                outputs=[D],
            )
        else:
            local_A = local_A.view(A_out.dtype)
            A_scale = scaled_mm_kwargs["scale_a"]
            B_scale = scaled_mm_kwargs["scale_b"]
            bias = scaled_mm_kwargs["bias"]
            scale_result = scaled_mm_kwargs["scale_result"]
            out_dtype = scaled_mm_kwargs["out_dtype"]
            use_fast_accum = scaled_mm_kwargs["use_fast_accum"]
            pt.ops.fused_all_gather_scaled_matmul(
                local_A,
                [B],
                [layout],
                A_scale,
                [B_scale],
                gather_dim=0,
                group_name=self.group_name,
                gemm_streams=gemm_streams,
                comm_streams=comm_streams,
                copy_streams=copy_streams,
                biases=[bias],
                result_scales=[scale_result],
                out_dtypes=[out_dtype],
                use_fast_accum=[use_fast_accum],
                skip_copy_local_ag_out=True,
                A_out=A_out,
                mm_out=[D],
            )


class CommOverlapP2P(CommOverlapBase):
    def __init__(
        self,
        buffer_shape: List[int],
        buffer_dtype: torch.dtype,
        group_name: str,
        tp_size: int,
        comm_type: CommOverlapType,
        num_max_streams: int = 3,
        comm_cga_size: int = 1,
        gemm_priority: int = 0,
        comm_priority: int = 0,
        num_comm_sm: int = 1,
        set_sm_margin: bool = True,
        atomic_gemm: bool = False,
        use_ce: bool = True,
        aggregate: bool = False,
    ):
        super().__init__(buffer_shape, buffer_dtype, group_name, tp_size)

    def is_atomic_gemm(self) -> bool: ...

    def is_p2p_overlap(self) -> bool:
        return True

    def is_fp8_ubuf(self) -> bool:
        return False

    def split_overlap_rs(self, A_out: torch.Tensor, B: torch.Tensor, layout: str, D: torch.Tensor):
        raise NotImplementedError("not support for now!")

    def split_overlap_ag(self, A_out: torch.Tensor, B: torch.Tensor, layout: str, D: torch.Tensor):
        raise NotImplementedError("not support for now!")

    def copy_input_to_ubuf(self, input: torch.Tensor, comm_type: int) -> None:
        raise NotImplementedError("not support for now!")<|MERGE_RESOLUTION|>--- conflicted
+++ resolved
@@ -4,11 +4,7 @@
 #
 # See LICENSE for license information.
 ###############################################################################
-<<<<<<< HEAD
-=======
-
-
->>>>>>> d549cf0e
+
 import operator
 from functools import reduce
 from typing import Dict, List, Optional, Union
