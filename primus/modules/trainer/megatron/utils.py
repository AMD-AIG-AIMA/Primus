--- conflicted
+++ resolved
@@ -198,7 +198,28 @@
     megatron.core.models.gpt.gpt_layer_specs.get_transformer_layer_offset = get_transformer_layer_offset_patch
 
 
-<<<<<<< HEAD
+def warmup_attn(args, config, model, optimizer):
+    if model[0].use_forward_hook:
+        model[0].disable_forward_pre_hook()
+
+    attn = model[0].module.module.decoder.layers[0].self_attention
+    warmup_input = torch.randn(args.seq_length, 1, config.hidden_size, device="cuda", dtype=torch.bfloat16)
+    attention_mask = (
+        torch.tril(torch.ones((args.seq_length, args.seq_length), device="cuda")).unsqueeze(0).unsqueeze(0)
+        == 0
+    )
+
+    warmup_output = attn(warmup_input, attention_mask=attention_mask)
+    warmup_output[0].backward(torch.ones_like(warmup_output[0]))
+
+    for model_chunk in model:
+        model_chunk.zero_grad_buffer()
+    optimizer.zero_grad()
+
+    if model[0].use_forward_hook:
+        model[0].enable_forward_pre_hook()
+
+
 def schedule_wrapper(func):
     def wrapper(*args, **kwargs):
         global _GLOBAL_PP_VIS_EVENTS_PER_ITER
@@ -305,26 +326,4 @@
         }
         log_path = os.path.join(pp_data_dir, f"config.json")
         with open(log_path, "w") as f:
-            json.dump(config_dict, f)
-=======
-def warmup_attn(args, config, model, optimizer):
-    if model[0].use_forward_hook:
-        model[0].disable_forward_pre_hook()
-
-    attn = model[0].module.module.decoder.layers[0].self_attention
-    warmup_input = torch.randn(args.seq_length, 1, config.hidden_size, device="cuda", dtype=torch.bfloat16)
-    attention_mask = (
-        torch.tril(torch.ones((args.seq_length, args.seq_length), device="cuda")).unsqueeze(0).unsqueeze(0)
-        == 0
-    )
-
-    warmup_output = attn(warmup_input, attention_mask=attention_mask)
-    warmup_output[0].backward(torch.ones_like(warmup_output[0]))
-
-    for model_chunk in model:
-        model_chunk.zero_grad_buffer()
-    optimizer.zero_grad()
-
-    if model[0].use_forward_hook:
-        model[0].enable_forward_pre_hook()
->>>>>>> 902d8859
+            json.dump(config_dict, f)