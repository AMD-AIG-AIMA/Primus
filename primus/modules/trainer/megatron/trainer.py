--- conflicted
+++ resolved
@@ -366,12 +366,9 @@
         super().__init__(*args, **kwargs)
 
         # monkey patch modules
-<<<<<<< HEAD
         self.patch_moe_layer()
-=======
         self.patch_topk_router()
         self.patch_token_dispatcher()
->>>>>>> 070623c1
         self.patch_torch_fsdp()
         self.patch_get_extra_te_kwargs()
         self.patch_file_system_writer()
@@ -668,6 +665,9 @@
         gpt_layer_specs.MLASelfAttention = PaddedMLASelfAttention
 
     def patch_token_dispatcher(self):
+        if not args.fp8_alltoall:
+            return
+
         warning_rank_0(f"MegatronTrainer: monkey patch MoEAlltoAllTokenDispatcher...")
         # patch module class
         from primus.backends.megatron.core.transformer.moe.token_dispatcher import (
