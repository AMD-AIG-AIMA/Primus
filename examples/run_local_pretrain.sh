#!/bin/bash
###############################################################################
# Copyright (c) 2025, Advanced Micro Devices, Inc. All rights reserved.
#
# See LICENSE for license information.
###############################################################################

<<<<<<< HEAD
set -euo pipefail

export MASTER_ADDR=${MASTER_ADDR:-localhost}
export MASTER_PORT=${MASTER_PORT:-1234}
export NNODES=${NNODES:-1}
export NODE_RANK=${NODE_RANK:-0}
export GPUS_PER_NODE=${GPUS_PER_NODE:-8}

# -------------------- EXP Check --------------------
if [ -z "${EXP:-}" ]; then
    echo "[ERROR] EXP must be specified (e.g., examples/megatron/exp_pretrain.yaml)." \
         "Primus will use the configuration in EXP to train the model."
    exit 1
fi
=======
set -e

# ------------------ Usage Help ------------------

print_usage() {
cat <<EOF
Usage: bash run_local_pretrain.sh

This script launches a Primus pretraining task inside a Docker/Podman container.

Environment Variables:
    DOCKER_IMAGE   Docker image to use [Default: docker.io/rocm/megatron-lm:v25.7_py310]
    MASTER_ADDR    Master node IP or hostname [Default: localhost]
    MASTER_PORT    Master node port [Default: 1234]
    NNODES         Total number of nodes [Default: 1]
    NODE_RANK      Rank of this node [Default: 0]
    GPUS_PER_NODE  GPUs per node [Default: 8]
    PRIMUS_*       Any environment variable prefixed with PRIMUS_ will be passed into the container.

Example:
    EXP=examples/megatron/exp_pretrain.yaml DATA_PATH=/mnt/data bash run_local_pretrain.sh

EOF
}
>>>>>>> a86d2719

# Ensure EXP file exists, otherwise exit with error
if [ ! -f "${EXP}" ]; then
    echo "[ERROR] The specified EXP file does not exist: ${EXP}" \
         "Primus will use the configuration in EXP to train the model."
    exit 1
fi

# -------------------- DATA_PATH Check --------------------
if [ -z "${DATA_PATH:-}" ]; then
    DATA_PATH="$(pwd)/data"
    echo "[WARNING] DATA_PATH not specified. Defaulting to: ${DATA_PATH}"

<<<<<<< HEAD
    if [ ! -d "${DATA_PATH}" ]; then
        echo "[WARNING] DATA_PATH does not exist. Creating: ${DATA_PATH}"
        mkdir -p "${DATA_PATH}"
    fi
fi
=======
# Default docker image
DOCKER_IMAGE=${DOCKER_IMAGE:-"docker.io/rocm/megatron-lm:v25.7_py310"}
>>>>>>> a86d2719

# Slurm Launch
PRIMUS_PATH=$(realpath "$(dirname "$0")/..")
export DATA_PATH

SLURM_ARGS=(--nodes="$NNODES")
if [[ -n "${RESERVATION:-}" ]]; then
    SLURM_ARGS+=(--reservation="$RESERVATION")
fi

if [[ -n "${PARTITION:-}" ]]; then
    SLURM_ARGS+=(--partition="$PARTITION")
fi

if [[ -n "${TIME:-}" ]]; then
    SLURM_ARGS+=(--time="$TIME")
fi

bash "${PRIMUS_PATH}"/bin/primus-cli container --env MASTER_ADDR="$MASTER_ADDR" \
                                               --env MASTER_PORT="$MASTER_PORT" \
                                               --env NNODES="$NNODES" \
                                               --env NODE_RANK="$NODE_RANK" \
                                               --mount "$DATA_PATH" \
                                               -- train pretrain --config "$EXP" --data_path "$DATA_PATH" "$@"<|MERGE_RESOLUTION|>--- conflicted
+++ resolved
@@ -5,7 +5,6 @@
 # See LICENSE for license information.
 ###############################################################################
 
-<<<<<<< HEAD
 set -euo pipefail
 
 export MASTER_ADDR=${MASTER_ADDR:-localhost}
@@ -13,6 +12,7 @@
 export NNODES=${NNODES:-1}
 export NODE_RANK=${NODE_RANK:-0}
 export GPUS_PER_NODE=${GPUS_PER_NODE:-8}
+export DOCKER_IMAGE=${DOCKER_IMAGE:-"docker.io/rocm/megatron-lm:v25.7_py310"}
 
 # -------------------- EXP Check --------------------
 if [ -z "${EXP:-}" ]; then
@@ -20,32 +20,6 @@
          "Primus will use the configuration in EXP to train the model."
     exit 1
 fi
-=======
-set -e
-
-# ------------------ Usage Help ------------------
-
-print_usage() {
-cat <<EOF
-Usage: bash run_local_pretrain.sh
-
-This script launches a Primus pretraining task inside a Docker/Podman container.
-
-Environment Variables:
-    DOCKER_IMAGE   Docker image to use [Default: docker.io/rocm/megatron-lm:v25.7_py310]
-    MASTER_ADDR    Master node IP or hostname [Default: localhost]
-    MASTER_PORT    Master node port [Default: 1234]
-    NNODES         Total number of nodes [Default: 1]
-    NODE_RANK      Rank of this node [Default: 0]
-    GPUS_PER_NODE  GPUs per node [Default: 8]
-    PRIMUS_*       Any environment variable prefixed with PRIMUS_ will be passed into the container.
-
-Example:
-    EXP=examples/megatron/exp_pretrain.yaml DATA_PATH=/mnt/data bash run_local_pretrain.sh
-
-EOF
-}
->>>>>>> a86d2719
 
 # Ensure EXP file exists, otherwise exit with error
 if [ ! -f "${EXP}" ]; then
@@ -59,16 +33,11 @@
     DATA_PATH="$(pwd)/data"
     echo "[WARNING] DATA_PATH not specified. Defaulting to: ${DATA_PATH}"
 
-<<<<<<< HEAD
     if [ ! -d "${DATA_PATH}" ]; then
         echo "[WARNING] DATA_PATH does not exist. Creating: ${DATA_PATH}"
         mkdir -p "${DATA_PATH}"
     fi
 fi
-=======
-# Default docker image
-DOCKER_IMAGE=${DOCKER_IMAGE:-"docker.io/rocm/megatron-lm:v25.7_py310"}
->>>>>>> a86d2719
 
 # Slurm Launch
 PRIMUS_PATH=$(realpath "$(dirname "$0")/..")
@@ -87,7 +56,8 @@
     SLURM_ARGS+=(--time="$TIME")
 fi
 
-bash "${PRIMUS_PATH}"/bin/primus-cli container --env MASTER_ADDR="$MASTER_ADDR" \
+bash "${PRIMUS_PATH}"/bin/primus-cli container --image "$DOCKER_IMAGE" \
+                                               --env MASTER_ADDR="$MASTER_ADDR" \
                                                --env MASTER_PORT="$MASTER_PORT" \
                                                --env NNODES="$NNODES" \
                                                --env NODE_RANK="$NODE_RANK" \
